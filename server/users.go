--- conflicted
+++ resolved
@@ -24,136 +24,19 @@
 // indicates authentication is not needed
 func newUserResponse(usr *chronograf.User) userResponse {
 	base := "/chronograf/v1/users"
-<<<<<<< HEAD
-	// TODO: Change to usrl.PathEscape for go 1.8
-	u := &url.URL{Path: usr.Name}
-	encodedUser := u.String()
+	name := "me"
+	if usr != nil {
+		// TODO: Change to usrl.PathEscape for go 1.8
+		u := &url.URL{Path: usr.Name}
+		name = u.String()
+	}
+
 	return userResponse{
 		User: usr,
 		Links: userLinks{
-			Self: fmt.Sprintf("%s/%s", base, encodedUser),
+			Self: fmt.Sprintf("%s/%s", base, name),
 		},
 	}
-}
-
-func getPrincipal(ctx context.Context) (string, error) {
-	principal := ctx.Value(chronograf.PrincipalKey).(chronograf.Principal)
-	if principal == "" {
-=======
-	if usr != nil {
-		return userResponse{
-			User: usr,
-			Links: userLinks{
-				Self: fmt.Sprintf("%s/%d", base, usr.ID),
-			},
-		}
-	}
-	return userResponse{}
-}
-
-// NewUser adds a new valid user to the store
-func (h *Service) NewUser(w http.ResponseWriter, r *http.Request) {
-	var usr *chronograf.User
-	if err := json.NewDecoder(r.Body).Decode(usr); err != nil {
-		invalidJSON(w, h.Logger)
-		return
-	}
-	if err := ValidUserRequest(usr); err != nil {
-		invalidData(w, err, h.Logger)
-		return
-	}
-
-	var err error
-	if usr, err = h.UsersStore.Add(r.Context(), usr); err != nil {
-		msg := fmt.Errorf("error storing user %v: %v", *usr, err)
-		unknownErrorWithMessage(w, msg, h.Logger)
-		return
-	}
-
-	res := newUserResponse(usr)
-	w.Header().Add("Location", res.Links.Self)
-	encodeJSON(w, http.StatusCreated, res, h.Logger)
-}
-
-// UserID retrieves a user from the store
-func (h *Service) UserID(w http.ResponseWriter, r *http.Request) {
-	id, err := paramID("id", r)
-	if err != nil {
-		Error(w, http.StatusUnprocessableEntity, err.Error(), h.Logger)
-		return
-	}
-
-	ctx := r.Context()
-	usr, err := h.UsersStore.Get(ctx, chronograf.UserID(id))
-	if err != nil {
-		notFound(w, id, h.Logger)
-		return
-	}
-
-	res := newUserResponse(usr)
-	encodeJSON(w, http.StatusOK, res, h.Logger)
-}
-
-// RemoveUser deletes the user from the store
-func (h *Service) RemoveUser(w http.ResponseWriter, r *http.Request) {
-	id, err := paramID("id", r)
-	if err != nil {
-		Error(w, http.StatusUnprocessableEntity, err.Error(), h.Logger)
-		return
-	}
-
-	usr := &chronograf.User{ID: chronograf.UserID(id)}
-	ctx := r.Context()
-	if err = h.UsersStore.Delete(ctx, usr); err != nil {
-		unknownErrorWithMessage(w, err, h.Logger)
-		return
-	}
-
-	w.WriteHeader(http.StatusNoContent)
-}
-
-// UpdateUser handles incremental updates of a data user
-func (h *Service) UpdateUser(w http.ResponseWriter, r *http.Request) {
-	id, err := paramID("id", r)
-	if err != nil {
-		Error(w, http.StatusUnprocessableEntity, err.Error(), h.Logger)
-		return
-	}
-
-	ctx := r.Context()
-	usr, err := h.UsersStore.Get(ctx, chronograf.UserID(id))
-	if err != nil {
-		notFound(w, id, h.Logger)
-		return
-	}
-
-	var req chronograf.User
-	if err := json.NewDecoder(r.Body).Decode(&req); err != nil {
-		invalidJSON(w, h.Logger)
-		return
-	}
-
-	usr.Email = req.Email
-	if err := ValidUserRequest(usr); err != nil {
-		invalidData(w, err, h.Logger)
-		return
-	}
-
-	if err := h.UsersStore.Update(ctx, usr); err != nil {
-		msg := fmt.Sprintf("Error updating user ID %d", id)
-		Error(w, http.StatusInternalServerError, msg, h.Logger)
-		return
-	}
-	encodeJSON(w, http.StatusOK, newUserResponse(usr), h.Logger)
-}
-
-// ValidUserRequest checks if email is nonempty
-func ValidUserRequest(s *chronograf.User) error {
-	// email is required
-	if s.Email == "" {
-		return fmt.Errorf("Email required")
-	}
-	return nil
 }
 
 func getEmail(ctx context.Context) (string, error) {
@@ -162,7 +45,6 @@
 		return "", err
 	}
 	if principal.Subject == "" {
->>>>>>> cd2b7c9d
 		return "", fmt.Errorf("Token not found")
 	}
 	return principal.Subject, nil
@@ -186,13 +68,14 @@
 		encodeJSON(w, http.StatusOK, res, h.Logger)
 		return
 	}
-	principal, err := getPrincipal(ctx)
+
+	email, err := getEmail(ctx)
 	if err != nil {
 		invalidData(w, err, h.Logger)
 		return
 	}
 
-	usr, err := h.UsersStore.Get(ctx, principal)
+	usr, err := h.UsersStore.Get(ctx, email)
 	if err == nil {
 		res := newUserResponse(usr)
 		encodeJSON(w, http.StatusOK, res, h.Logger)
@@ -201,7 +84,7 @@
 
 	// Because we didnt find a user, making a new one
 	user := &chronograf.User{
-		Name: principal,
+		Name: email,
 	}
 
 	newUser, err := h.UsersStore.Add(ctx, user)
